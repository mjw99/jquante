--- conflicted
+++ resolved
@@ -19,23 +19,14 @@
 		     mvn versions:display-dependency-updates
 
                      to check for updates for these below -->
-<<<<<<< HEAD
-		<junit.version>5.11.0</junit.version>
-		<log4j.version>2.23.1</log4j.version>
-=======
 		<junit.version>5.11.4</junit.version>
 		<log4j.version>2.24.3</log4j.version>
->>>>>>> cfeb01cc
 		<fortranformat.version>1.1.1</fortranformat.version>
 		<jaxb.version>2.3.0</jaxb.version>
 		<jaxb-api.version>2.4.0-b180830.0359</jaxb-api.version>
 		<hipparchus.version>2.3</hipparchus.version>
 		<jafama.version>2.3.2</jafama.version>
-<<<<<<< HEAD
-		<guava.version>33.2.1-jre</guava.version>
-=======
 		<guava.version>33.3.1-jre</guava.version>
->>>>>>> cfeb01cc
 		<!-- Use:
 
 		     mvn versions:display-plugin-updates
@@ -151,11 +142,7 @@
                                         <dependency>
                                                 <groupId>org.codehaus.mojo</groupId>
                                                 <artifactId>extra-enforcer-rules</artifactId>
-<<<<<<< HEAD
-                                                <version>1.8.0</version>
-=======
                                                 <version>1.9.0</version>
->>>>>>> cfeb01cc
                                         </dependency>
                                 </dependencies>
                         </plugin>
